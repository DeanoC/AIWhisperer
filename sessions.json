{
<<<<<<< HEAD
  "sessions": [],
  "timestamp": "2025-06-01T11:00:11.384960"
=======
  "sessions": [
    "4921bd16-cc67-4c08-9c4d-31ffdb8eeff6",
    "bd9532bc-bd39-4d71-9d39-3a3726417ab2",
    "e305e064-9382-4923-b2d9-5909e38b33c7",
    "9b0d7a26-3f56-425e-bb9e-e16a1192e1b5",
    "2c149004-42c6-48ed-88d8-91d2bf0d702c",
    "caa533f3-688a-4d48-93b8-408ac5522486",
    "2db7d783-bbe1-424d-a644-c68923e2b5ce",
    "854bed14-5eab-46cc-b4b4-2183408a02e6",
    "d711cc17-dede-4930-ad6c-7f044edb4444",
    "7da13fb4-8032-45c6-9ef4-cc71c32c5ede",
    "6b39aed2-c37b-4dac-aee0-4c8d090bfdfc",
    "4de08ab0-1dad-4b39-acc5-d89fb39c5358",
    "4add7833-0771-4a33-ab74-6f3cfb0b688a",
    "2c3ce7de-240b-46bd-83bc-88a3a12ffab2",
    "ad4a97f2-046e-405a-8b43-9a50cde76b64",
    "aba17122-f13a-4385-9e16-5d56983cf4b1"
  ],
  "timestamp": "2025-06-01T18:17:02.016470"
>>>>>>> 22b4d2d7
}<|MERGE_RESOLUTION|>--- conflicted
+++ resolved
@@ -1,8 +1,4 @@
 {
-<<<<<<< HEAD
-  "sessions": [],
-  "timestamp": "2025-06-01T11:00:11.384960"
-=======
   "sessions": [
     "4921bd16-cc67-4c08-9c4d-31ffdb8eeff6",
     "bd9532bc-bd39-4d71-9d39-3a3726417ab2",
@@ -22,5 +18,4 @@
     "aba17122-f13a-4385-9e16-5d56983cf4b1"
   ],
   "timestamp": "2025-06-01T18:17:02.016470"
->>>>>>> 22b4d2d7
 }