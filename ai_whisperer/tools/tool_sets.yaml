--- conflicted
+++ resolved
@@ -202,11 +202,8 @@
     inherits:
       - readonly_filesystem
     tools:
-<<<<<<< HEAD
-=======
       - list_plans
       - read_plan
->>>>>>> 22b4d2d7
       - decompose_plan
       - analyze_dependencies
       - format_for_external_agent
