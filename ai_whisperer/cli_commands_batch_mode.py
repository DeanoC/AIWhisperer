--- conflicted
+++ resolved
@@ -19,26 +19,18 @@
         try:
             from ai_whisperer.workspace_detection import find_whisper_workspace, WorkspaceNotFoundError
             workspace = find_whisper_workspace()
-<<<<<<< HEAD
-            print(f"Workspace detected: {workspace}")
-        except Exception as e:
-            print(f"Error: {e}", file=sys.stderr)
-            return 1
-        
-        # Show what we're about to run
-        print(f"Running batch script: {self.script_path}")
-        if self.dry_run:
-            print("Mode: DRY RUN (commands will be echoed, not executed)")
-        else:
-            print("Mode: LIVE (commands will be executed)")
-        
-=======
             print(f"   ✅ Workspace detected: {workspace}")
         except Exception as e:
             print(f"   ❌ Workspace error: {e}")
             return 1
         
->>>>>>> 51ef5822
+        # Show what we're about to run
+        print(f"📄 Running batch script: {self.script_path}")
+        if self.dry_run:
+            print("   🧪 Mode: DRY RUN (commands will be echoed, not executed)")
+        else:
+            print("   🚀 Mode: LIVE (commands will be executed)")
+        
         # Run the batch client
         print(f"🎭 Starting Debbie batch mode...")
         try:
